--- conflicted
+++ resolved
@@ -1,66 +1,5 @@
-<<<<<<< HEAD
-[package]
-name    = "ndarray-linalg"
-version = "0.13.0-alpha.0"
-authors = ["Toshiki Teramura <toshiki.teramura@gmail.com>"]
-edition = "2018"
-
-description   = "Linear algebra package for rust-ndarray using LAPACK"
-documentation = "https://docs.rs/ndarray-linalg/"
-repository    = "https://github.com/rust-ndarray/ndarray-linalg"
-keywords      = ["ndarray", "lapack", "matrix"]
-license       = "MIT"
-readme        = "README.md"
-categories    = ["algorithms", "science"]
-
-[features]
-default = []
-
-netlib    = ["netlib-static"]
-openblas  = ["openblas-static"]
-intel-mkl = ["mkl-static-lp64-seq"]
-
-netlib-static = ["netlib-src/static"]
-netlib-system = ["netlib-src/system"]
-openblas-static = ["openblas-src/static"]
-openblas-system = ["openblas-src/system"]
-
-mkl-static-lp64-iomp   = ["intel-mkl-src/mkl-static-lp64-iomp"]
-mkl-static-lp64-seq    = ["intel-mkl-src/mkl-static-lp64-seq"]
-mkl-dynamic-lp64-iomp  = ["intel-mkl-src/mkl-dynamic-lp64-iomp"]
-mkl-dynamic-lp64-seq   = ["intel-mkl-src/mkl-dynamic-lp64-seq"]
-
-[dependencies]
-cauchy = "0.2.2"
-lapacke = "0.2.0"
-ndarray = { version = "0.13", features = ["blas", "approx", "serde-1"], default-features = false }
-num-complex = { version = "0.2", features = ["serde"] }
-num-traits  = "0.2.11"
-rand = "0.5"
-
-openblas-src  = { version = "0.9.0", optional = true }
-netlib-src    = { version = "0.8.0", optional = true }
-intel-mkl-src = { version = "0.6.0", default-features = false, features = ["download"], optional = true }
-
-[dev-dependencies]
-paste = "0.1.9"
-criterion = "0.3.1"
-approx = { version = "0.3.2", features = ["num-complex"] }
-
-[[bench]]
-name = "truncated_eig"
-harness = false
-
-[[bench]]
-name = "eigh"
-harness = false
-
-[package.metadata.docs.rs]
-rustdoc-args = ["--html-in-header", "katex-header.html"]
-=======
 [workspace]
 members = [
   "ndarray-linalg",
   "lax",
-]
->>>>>>> 34f7b998
+]