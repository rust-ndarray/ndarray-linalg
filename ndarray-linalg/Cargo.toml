[package]
name    = "ndarray-linalg"
version = "0.16.0"
authors = ["Toshiki Teramura <toshiki.teramura@gmail.com>"]
edition = "2018"

description   = "Linear algebra package for rust-ndarray using LAPACK"
documentation = "https://docs.rs/ndarray-linalg/"
repository    = "https://github.com/rust-ndarray/ndarray-linalg"
keywords      = ["ndarray", "lapack", "matrix"]
license       = "MIT OR Apache-2.0"
readme        = "../README.md"
categories    = ["algorithms", "science"]

[features]
default   = ["blas"]
blas      = ["ndarray/blas"]

netlib    = ["lax/netlib"]
openblas  = ["lax/openblas"]
intel-mkl = ["lax/intel-mkl"]

netlib-static   = ["lax/netlib-static"]
netlib-system   = ["lax/netlib-system"]

openblas-static = ["lax/openblas-static"]
openblas-system = ["lax/openblas-system"]

intel-mkl-static = ["lax/intel-mkl-static"]
intel-mkl-system = ["lax/intel-mkl-system"]

[dependencies]
cauchy = "0.4.0"
katexit = "0.1.2"
num-complex = "0.4.0"
num-traits  = "0.2.14"
rand = "0.8.3"
thiserror = "1.0.24"

[dependencies.ndarray]
<<<<<<< HEAD
version = "0.15.2"
features = ["approx", "std"]
=======
version = "0.16.0"
features = ["blas", "approx", "std"]
>>>>>>> 373192d6
default-features = false

[dependencies.lax]
version = "0.16.0"
path = "../lax"
default-features = false

[dev-dependencies]
paste = "1.0.5"
criterion = "0.5.1"
# Keep the same version as ndarray's dependency!
approx = { version = "0.5", features = ["num-complex"] }
rand_pcg = "0.3.1"

[[bench]]
name = "truncated_eig"
harness = false

[[bench]]
name = "eig"
harness = false

[[bench]]
name = "eigh"
harness = false

[[bench]]
name = "qr"
harness = false

[[bench]]
name = "svd"
harness = false

[[bench]]
name = "solve"
harness = false

[[bench]]
name = "solveh"
harness = false<|MERGE_RESOLUTION|>--- conflicted
+++ resolved
@@ -38,13 +38,8 @@
 thiserror = "1.0.24"
 
 [dependencies.ndarray]
-<<<<<<< HEAD
-version = "0.15.2"
+version = "0.16.0"
 features = ["approx", "std"]
-=======
-version = "0.16.0"
-features = ["blas", "approx", "std"]
->>>>>>> 373192d6
 default-features = false
 
 [dependencies.lax]
