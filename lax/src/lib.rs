//! Linear Algebra eXtension (LAX)
//! ===============================
//!
//! ndarray-free safe Rust wrapper for LAPACK FFI
//!
//! Linear equation, Inverse matrix, Condition number
//! --------------------------------------------------
//!
//! As the property of $A$, several types of triangular factorization are used:
//!
//! - LU-decomposition for general matrix
//!   - $PA = LU$, where $L$ is lower matrix, $U$ is upper matrix, and $P$ is permutation matrix
//! - Bunch-Kaufman diagonal pivoting method for nonpositive-definite Hermitian matrix
//!   - $A = U D U^\dagger$, where $U$ is upper matrix,
//!     $D$ is Hermitian and block diagonal with 1-by-1 and 2-by-2 diagonal blocks.
//!
//! | matrix type                     | Triangler factorization (TRF) | Solve (TRS) | Inverse matrix (TRI) | Reciprocal condition number (CON) |
//! |:--------------------------------|:------------------------------|:------------|:---------------------|:----------------------------------|
//! | General (GE)                    | [lu]                          | [solve]     | [inv]                | [rcond]                           |
//! | Symmetric (SY) / Hermitian (HE) | [bk]                          | [solveh]    | [invh]               | -                                 |
//!
//! [lu]:    solve/trait.Solve_.html#tymethod.lu
//! [solve]: solve/trait.Solve_.html#tymethod.solve
//! [inv]:   solve/trait.Solve_.html#tymethod.inv
//! [rcond]: solve/trait.Solve_.html#tymethod.rcond
//!
//! [bk]:     solveh/trait.Solveh_.html#tymethod.bk
//! [solveh]: solveh/trait.Solveh_.html#tymethod.solveh
//! [invh]:   solveh/trait.Solveh_.html#tymethod.invh
//!
//! Eigenvalue Problem
//! -------------------
//!
//! Solve eigenvalue problem for a matrix $A$
//!
//! $$ Av_i = \lambda_i v_i $$
//!
//! or generalized eigenvalue problem
//!
//! $$ Av_i = \lambda_i B v_i $$
//!
//! | matrix type                     | Eigenvalue (EV) | Generalized Eigenvalue Problem (EG) |
//! |:--------------------------------|:----------------|:------------------------------------|
//! | General (GE)                    |[eig]            | -                                   |
//! | Symmetric (SY) / Hermitian (HE) |[eigh]           |[eigh_generalized]                   |
//!
//! [eig]:              eig/trait.Eig_.html#tymethod.eig
//! [eigh]:             eigh/trait.Eigh_.html#tymethod.eigh
//! [eigh_generalized]: eigh/trait.Eigh_.html#tymethod.eigh_generalized
//!
//! Singular Value Decomposition (SVD), Least square problem
//! ----------------------------------------------------------
//!
//! | matrix type  | Singular Value Decomposition (SVD) | SVD with divided-and-conquer (SDD) | Least square problem (LSD) |
//! |:-------------|:-----------------------------------|:-----------------------------------|:---------------------------|
//! | General (GE) | [svd]                              | [svddc]                            | [least_squares]            |
//!
//! [svd]:   svd/trait.SVD_.html#tymethod.svd
//! [svddc]: svddck/trait.SVDDC_.html#tymethod.svddc
//! [least_squares]: least_squares/trait.LeastSquaresSvdDivideConquer_.html#tymethod.least_squares

extern crate blas_src;
extern crate lapack_src;

pub mod cholesky;
pub mod eig;
pub mod eigh;
pub mod error;
pub mod layout;
pub mod least_squares;
pub mod opnorm;
pub mod qr;
pub mod rcond;
pub mod solve;
pub mod solveh;
pub mod svd;
pub mod svddc;
pub mod triangular;
pub mod tridiagonal;

pub use self::cholesky::*;
pub use self::eig::*;
pub use self::eigh::*;
pub use self::least_squares::*;
pub use self::opnorm::*;
pub use self::qr::*;
pub use self::rcond::*;
pub use self::solve::*;
pub use self::solveh::*;
pub use self::svd::*;
pub use self::svddc::*;
pub use self::triangular::*;
pub use self::tridiagonal::*;

use cauchy::*;

pub type Pivot = Vec<i32>;

/// Trait for primitive types which implements LAPACK subroutines
pub trait Lapack:
    OperatorNorm_
    + QR_
    + SVD_
    + SVDDC_
    + Solve_
    + Solveh_
    + Cholesky_
    + Eig_
    + Eigh_
    + Triangular_
    + Tridiagonal_
<<<<<<< HEAD
    + Rcond_
=======
    + LeastSquaresSvdDivideConquer_
>>>>>>> 4d0d8c38
{
}

impl Lapack for f32 {}
impl Lapack for f64 {}
impl Lapack for c32 {}
impl Lapack for c64 {}

/// Upper/Lower specification for seveal usages
#[derive(Debug, Clone, Copy)]
#[repr(u8)]
pub enum UPLO {
    Upper = b'U',
    Lower = b'L',
}

impl UPLO {
    pub fn t(self) -> Self {
        match self {
            UPLO::Upper => UPLO::Lower,
            UPLO::Lower => UPLO::Upper,
        }
    }
}

#[derive(Debug, Clone, Copy)]
#[repr(u8)]
pub enum Transpose {
    No = b'N',
    Transpose = b'T',
    Hermite = b'C',
}

#[derive(Debug, Clone, Copy)]
#[repr(u8)]
pub enum NormType {
    One = b'O',
    Infinity = b'I',
    Frobenius = b'F',
}

impl NormType {
    pub(crate) fn transpose(self) -> Self {
        match self {
            NormType::One => NormType::Infinity,
            NormType::Infinity => NormType::One,
            NormType::Frobenius => NormType::Frobenius,
        }
    }
}<|MERGE_RESOLUTION|>--- conflicted
+++ resolved
@@ -109,11 +109,8 @@
     + Eigh_
     + Triangular_
     + Tridiagonal_
-<<<<<<< HEAD
     + Rcond_
-=======
     + LeastSquaresSvdDivideConquer_
->>>>>>> 4d0d8c38
 {
 }
 
